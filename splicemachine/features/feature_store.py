--- conflicted
+++ resolved
@@ -146,45 +146,8 @@
         :return: (str) the parameterized feature vector SQL
         """
         feats: List[Feature] = self._process_features(features)
-
-<<<<<<< HEAD
         r = make_request(self._FS_URL, Endpoints.FEATURE_VECTOR_SQL, RequestType.POST, { "view": training_view }, [f.__dict__ for f in features])
         return r
-
-=======
-        # Get training view information (ctx primary key column(s), ctx primary key inference ts column, )
-        vid = self.get_training_view_id(training_view)
-        tctx = self.get_training_views(_filter={'view_id': vid})[0]
-
-        sql = 'SELECT '
-
-        # SELECT expressions
-        for pkcol in tctx.pk_columns:  # Select primary key column(s)
-            sql += f'\n\t{{p_{pkcol}}} {pkcol},'
-
-        for feature in feats:
-            sql += f'\n\tfset{feature.feature_set_id}.{feature.name}, '  # Collect all features over time
-        sql = sql.rstrip(', ')
-
-        # FROM clause
-        sql += f'\nFROM '
-
-        # JOIN clause
-        feature_set_ids = list({f.feature_set_id for f in feats})  # Distinct set of IDs
-        feature_sets = self.get_feature_sets(feature_set_ids)
-        where = '\nWHERE '
-        for fset in feature_sets:
-            # Join Feature Set
-            sql += f'\n\t{fset.schema_name}.{fset.table_name} fset{fset.feature_set_id}, '
-            for pkcol in fset.pk_columns:
-                where += f'\n\tfset{fset.feature_set_id}.{pkcol}={{p_{pkcol}}} AND '
-
-        sql = sql.rstrip(', ')
-        where = where.rstrip('AND ')
-        sql += where
-
-        return sql
->>>>>>> 720a19c4
 
     def get_feature_primary_keys(self, features: List[str]) -> Dict[str, List[str]]:
         """
