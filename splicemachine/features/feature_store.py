--- conflicted
+++ resolved
@@ -17,17 +17,9 @@
 from splicemachine.spark import PySpliceContext
 from splicemachine.features import Feature, FeatureSet
 from .training_set import TrainingSet
-<<<<<<< HEAD
-from .utils.feature_utils import sql_to_datatype
-from .utils.drift_utils import (add_feature_plot, remove_outliers, datetime_range_split, build_feature_drift_plot, build_model_drift_plot)
-from .utils.training_utils import (dict_to_lower, _generate_training_set_history_sql,
-                                   _generate_training_set_sql, _create_temp_training_view)
-from .utils.http_utils import RequestType, make_request, _get_feature_store_url, Endpoints, _get_credentials, _get_token
-=======
 from .utils.drift_utils import build_feature_drift_plot, build_model_drift_plot
 from .pipelines import FeatureAggregation
-from .utils.http_utils import RequestType, make_request, _get_feature_store_url, Endpoints, _get_credentials
->>>>>>> 05a9145a
+from .utils.http_utils import RequestType, make_request, _get_feature_store_url, Endpoints, _get_credentials, _get_token
 
 from .constants import SQL, FeatureType
 from .training_view import TrainingView
@@ -489,12 +481,8 @@
 
         tv_dict = { "name": name, "description": desc, "pk_columns": primary_keys, "ts_column": ts_col, "label_column": label_col,
                     "join_columns": join_keys, "sql_text": sql}
-<<<<<<< HEAD
+        print(f'Registering Training View {name} in the Feature Store')
         make_request(self._FS_URL, Endpoints.TRAINING_VIEWS, RequestType.POST, self._auth, body=tv_dict)
-=======
-        print(f'Registering Training View {name} in the Feature Store')
-        make_request(self._FS_URL, Endpoints.TRAINING_VIEWS, RequestType.POST, self._basic_auth, body=tv_dict)
->>>>>>> 05a9145a
 
     def _process_features(self, features: List[Union[Feature, str]]) -> List[Feature]:
         """
@@ -524,15 +512,9 @@
         # database stores object names in upper case
         schema_name = schema_name.upper()
         table_name = table_name.upper()
-<<<<<<< HEAD
-        print(f'Deploying Feature Set {schema_name}.{table_name}')
+        print(f'Deploying Feature Set {schema_name}.{table_name}...',end=' ')
         make_request(self._FS_URL, Endpoints.DEPLOY_FEATURE_SET, RequestType.POST, self._auth, { "schema": schema_name, "table": table_name })
-        print('Done')
-=======
-        print(f'Deploying Feature Set {schema_name}.{table_name}...',end=' ')
-        make_request(self._FS_URL, Endpoints.DEPLOY_FEATURE_SET, RequestType.POST, self._basic_auth, { "schema": schema_name, "table": table_name })
         print('Done.')
->>>>>>> 05a9145a
 
     def describe_feature_sets(self) -> None:
         """
@@ -541,11 +523,7 @@
 
         :return: None
         """
-<<<<<<< HEAD
-        r = make_request(self._FS_URL, Endpoints.FEATURE_SET_DESCRIPTIONS, RequestType.GET, self._auth)
-=======
-        r = make_request(self._FS_URL, Endpoints.FEATURE_SET_DETAILS, RequestType.GET, self._basic_auth)
->>>>>>> 05a9145a
+        r = make_request(self._FS_URL, Endpoints.FEATURE_SET_DETAILS, RequestType.GET, self._auth)
         
         print('Available feature sets')
         for desc in r:
@@ -567,11 +545,7 @@
         schema_name = schema_name.upper()
         table_name = table_name.upper()
 
-<<<<<<< HEAD
-        r = make_request(self._FS_URL, Endpoints.FEATURE_SET_DESCRIPTIONS, RequestType.GET, self._auth,
-=======
-        r = make_request(self._FS_URL, Endpoints.FEATURE_SET_DETAILS, RequestType.GET, self._basic_auth,
->>>>>>> 05a9145a
+        r = make_request(self._FS_URL, Endpoints.FEATURE_SET_DETAILS, RequestType.GET, self._auth,
                          params={'schema':schema_name, 'table':table_name})
         descs = r
         if not descs: raise SpliceMachineException(
@@ -594,11 +568,7 @@
         :param training_view: The training view name
         :return: None
         """
-<<<<<<< HEAD
-        r = make_request(self._FS_URL, Endpoints.TRAINING_VIEW_DESCRIPTIONS, RequestType.GET, self._auth)
-=======
-        r = make_request(self._FS_URL, Endpoints.TRAINING_VIEW_DETAILS, RequestType.GET, self._basic_auth)
->>>>>>> 05a9145a
+        r = make_request(self._FS_URL, Endpoints.TRAINING_VIEW_DETAILS, RequestType.GET, self._auth)
 
         print('Available training views')
         for desc in r:
@@ -615,11 +585,7 @@
         :return: None
         """
 
-<<<<<<< HEAD
-        r = make_request(self._FS_URL, Endpoints.TRAINING_VIEW_DESCRIPTIONS, RequestType.GET, self._auth, {'name': training_view})
-=======
-        r = make_request(self._FS_URL, Endpoints.TRAINING_VIEW_DETAILS, RequestType.GET, self._basic_auth, {'name': training_view})
->>>>>>> 05a9145a
+        r = make_request(self._FS_URL, Endpoints.TRAINING_VIEW_DETAILS, RequestType.GET, self._auth, {'name': training_view})
         descs = r
         if not descs: raise SpliceMachineException(f"Training view {training_view} not found. Check name and try again.")
         desc = descs[0]
@@ -687,15 +653,9 @@
             :param name: feature name
             :return:
         """
-<<<<<<< HEAD
-        print(f"Removing feature {name}")
+        print(f"Removing feature {name}...",end=' ')
         make_request(self._FS_URL, Endpoints.FEATURES, RequestType.DELETE, self._auth, { "name": name })
-        print('Done')
-=======
-        print(f"Removing feature {name}...",end=' ')
-        make_request(self._FS_URL, Endpoints.FEATURES, RequestType.DELETE, self._basic_auth, { "name": name })
         print('Done.')
->>>>>>> 05a9145a
 
     def get_deployments(self, schema_name: str = None, table_name: str = None, training_set: str = None,
                         feature: str = None, feature_set: str = None):
@@ -745,11 +705,7 @@
                           " Training Sets (except ones used in an active model deployment)")
         print(f'Removing Feature Set {schema_name}.{table_name}...',end=' ')
         make_request(self._FS_URL, Endpoints.FEATURE_SETS,
-<<<<<<< HEAD
-                     RequestType.DELETE, self._auth, { "schema": schema, "table":table, "purge": purge })
-        print('Done')
-=======
-                     RequestType.DELETE, self._basic_auth, { "schema": schema_name, "table":table_name, "purge": purge })
+                     RequestType.DELETE, self._auth, { "schema": schema_name, "table":table_name, "purge": purge })
         print('Done.')
 
     def create_source(self, name: str, sql: str, event_ts_column: datetime,
@@ -947,7 +903,6 @@
         }
         return make_request(self._FS_URL, Endpoints.BACKFILL_INTERVALS, RequestType.GET, self._basic_auth, params=p)
 
->>>>>>> 05a9145a
 
     def _retrieve_model_data_sets(self, schema_name: str, table_name: str):
         """
