"""
Copyright 2020 Splice Machine, Inc.

Licensed under the Apache License, Version 2.0 (the "License");
you may not use this file except in compliance with the License.
You may obtain a copy of the License at

    http://www.apache.org/licenses/LICENSE-2.0

Unless required by applicable law or agreed to in writing, software
distributed under the License is distributed on an "AS IS" BASIS,
WITHOUT WARRANTIES OR CONDITIONS OF ANY KIND, either express or implied.
See the License for the specific language governing permissions and
limitations under the License.
"""
from __future__ import print_function

import os

from py4j.java_gateway import java_import
from pyspark.sql import DataFrame
from pyspark.sql.types import _parse_datatype_json_string
from splicemachine.spark.constants import CONVERSIONS


class PySpliceContext:
    """
    This class implements a SpliceMachineContext object (similar to the SparkContext object)
    """

    def __init__(self, sparkSession, JDBC_URL=None):
        """
        :param JDBC_URL: (string) The JDBC URL Connection String for your Splice Machine Cluster
        :param sparkSession: (sparkContext) A SparkSession object for talking to Spark
        """

        if JDBC_URL:
            self.jdbcurl = JDBC_URL
        else:
            try:
                self.jdbcurl = os.environ['BEAKERX_SQL_DEFAULT_JDBC']
            except KeyError as e:
                raise KeyError(
                    "Could not locate JDBC URL. If you are not running on the cloud service,"
                    "please specify the JDBC_URL=<some url> keyword argument in the constructor"
                )

        self.spark_session = sparkSession
        self.jvm = self.spark_session.sparkContext._jvm
        java_import(self.jvm, "com.splicemachine.spark.splicemachine.*")
        java_import(self.jvm,
                    "org.apache.spark.sql.execution.datasources.jdbc.{JDBCOptions, JdbcUtils}")
        java_import(self.jvm, "scala.collection.JavaConverters._")
        java_import(self.jvm, "com.splicemachine.derby.impl.*")
        java_import(self.jvm, 'org.apache.spark.api.python.PythonUtils')
        self.jvm.com.splicemachine.derby.impl.SpliceSpark.setContext(
            self.spark_session._wrapped._jsc)
        self.context = self.jvm.com.splicemachine.spark.splicemachine.SplicemachineContext(
            self.jdbcurl)

    def toUpper(self, dataframe):
        """
        Returns a dataframe with all of the columns in uppercase
        :param dataframe: The dataframe to convert to uppercase
        """
        for s in dataframe.schema:
            s.name = s.name.upper() # Modifying the schema automatically modifies the Dataframe (passed by reference)
        return dataframe


    def replaceDataframeSchema(self, dataframe, schema_table_name):
        """
        Returns a dataframe with all column names replaced with the proper string case from the DB table
        :param dataframe: A dataframe with column names to convert
        :param schema_table_name: The schema.table with the correct column cases to pull from the database
        """
        schema = self.getSchema(schema_table_name)
        dataframe = dataframe.rdd.toDF(schema) #Fastest way to replace the column case if changed
        return dataframe

    def getConnection(self):
        """
        Return a connection to the database
        """
        return self.context.getConnection()

    def tableExists(self, schema_table_name):
        """
        Check whether or not a table exists

        :param schema_table_name: (string) Table Name
        """
        return self.context.tableExists(schema_table_name)

    def dropTable(self, schema_table_name):  # works
        """
        Drop a specified table.

        :param schema_table_name: (optional) (string) schemaName.tableName
        """
        return self.context.dropTable(schema_table_name)

    def df(self, sql):
        """
        Return a Spark Dataframe from the results of a Splice Machine SQL Query

        :param sql: (string) SQL Query (eg. SELECT * FROM table1 WHERE column2 > 3)
        :return: A Spark DataFrame containing the results
        """
        return DataFrame(self.context.df(sql), self.spark_session._wrapped)

    def insert(self, dataframe, schema_table_name, to_upper=False):
        """
        Insert a dataframe into a table (schema.table).

        :param dataframe: (DF) The dataframe you would like to insert
        :param schema_table_name: (string) The table in which you would like to insert the DF
        :param to_upper: bool If the dataframe columns should be converted to uppercase before table creation
                            If False, the table will be created with lower case columns. Default False
        """
<<<<<<< HEAD
        # make sure column names are in the correct case
        if to_upper:
            dataframe = self.toUpper(dataframe)
        dataframe = self.replaceDataframeSchema(dataframe, schema_table_name)
=======
>>>>>>> 4a88cdeb
        return self.context.insert(dataframe._jdf, schema_table_name)

    def upsert(self, dataframe, schema_table_name):
        """
        Upsert the data from a dataframe into a table (schema.table).

        :param dataframe: (DF) The dataframe you would like to upsert
        :param schema_table_name: (string) The table in which you would like to upsert the RDD
        """
        # make sure column names are in the correct case
        dataframe = self.replaceDataframeSchema(dataframe, schema_table_name)
        return self.context.upsert(dataframe._jdf, schema_table_name)

    def delete(self, dataframe, schema_table_name):
        """
        Delete records in a dataframe based on joining by primary keys from the data frame.
        Be careful with column naming and case sensitivity.

        :param dataframe: (DF) The dataframe you would like to delete
        :param schema_table_name: (string) Splice Machine Table
        """
        return self.context.delete(dataframe._jdf, schema_table_name)

    def update(self, dataframe, schema_table_name):
        """
        Update data from a dataframe for a specified schema_table_name (schema.table).
        The keys are required for the update and any other columns provided will be updated
        in the rows.

        :param dataframe: (DF) The dataframe you would like to update
        :param schema_table_name: (string) Splice Machine Table
        """
        # make sure column names are in the correct case
        dataframe = self.replaceDataframeSchema(dataframe, schema_table_name)
        return self.context.update(dataframe._jdf, schema_table_name)

    def getSchema(self, schema_table_name):
        """
        Return the schema via JDBC.

        :param schema_table_name: (DF) Table name
        """
        return _parse_datatype_json_string(self.context.getSchema(schema_table_name).json())

    def execute(self, query_string):
        '''
        execute a query
        :param query_string: (string) SQL Query (eg. SELECT * FROM table1 WHERE column2 > 3)
        :return:
        '''
        return self.context.execute(query_string)

    def executeUpdate(self, query_string):
        '''
        execute a dml query:(update,delete,drop,etc)
        :param query_string: (string) SQL Query (eg. SELECT * FROM table1 WHERE column2 > 3)
        :return:
        '''
        return self.context.executeUpdate(query_string)

    def internalDf(self, query_string):
        '''
        SQL to Dataframe translation.  (Lazy)
        Runs the query inside Splice Machine and sends the results to the Spark Adapter app
        :param query_string: (string) SQL Query (eg. SELECT * FROM table1 WHERE column2 > 3)
        :return: pyspark dataframe contains the result of query_string
        '''
        return DataFrame(self.context.internalDf(query_string), self.spark_session._wrapped)

    def truncateTable(self, schema_table_name):
        """
        truncate a table
        :param schema_table_name: the full table name in the format "schema.table_name" which will be truncated
        :return:
        """
        return self.context.truncateTable(schema_table_name)

    def analyzeSchema(self, schema_name):
        """
        analyze the schema
        :param schema_name: schema name which stats info will be collected
        :return:
        """
        return self.context.analyzeSchema(schema_name)

    def analyzeTable(self, schema_table_name, estimateStatistics=False, samplePercent=10.0):
        """
        collect stats info on a table
        :param schema_table_name: full table name in the format of "schema.table"
        :param estimateStatistics:will use estimate statistics if True
        :param samplePercent:  the percentage or rows to be sampled.
        :return:
        """
        return self.context.analyzeTable(schema_table_name, estimateStatistics, float(samplePercent))

    def export(self, dataframe, location, compression=False, replicationCount=1, fileEncoding=None,
               fieldSeparator=None,
               quoteCharacter=None):
        """
        Export a dataFrame in CSV
        :param dataframe:
        :param location: Destination directory
        :param compression: Whether to compress the output or not
        :param replicationCount:  Replication used for HDFS write
        :param fileEncoding: fileEncoding or null, defaults to UTF-8
        :param fieldSeparator: fieldSeparator or null, defaults to ','
        :param quoteCharacter: quoteCharacter or null, defaults to '"'
        :return:
        """
        return self.context.export(dataframe._jdf, location, compression, replicationCount,
                                   fileEncoding,
                                   fieldSeparator, quoteCharacter)

    def exportBinary(self, dataframe, location, compression, e_format):
        """
        Export a dataFrame in binary format
        :param dataframe:
        :param location: Destination directory
        :param compression: Whether to compress the output or not
        :param e_format: Binary format to be used, currently only 'parquet' is supported
        :return:
        """
        return self.context.exportBinary(dataframe._jdf, location, compression, e_format)

    def _generateDBSchema(self, dataframe, types={}):
        """
        Generate the schema for create table
        """
        # convert keys and values to uppercase in the types dictionary
        types = dict((key.upper(), val) for key, val in types.items())
        db_schema = []
        # convert dataframe to have all uppercase column names
        dataframe = self.toUpper(dataframe)
        # i contains the name and pyspark datatype of the column
        for i in dataframe.schema:
            if i.name.upper() in types:
                print('Column {} is of type {}'.format(i.name.upper(), i.dataType))
                dt = types[i.name.upper()]
            else:
                dt = CONVERSIONS[str(i.dataType)]
            db_schema.append((i.name.upper(), dt))

        return db_schema

    def _getCreateTableSchema(self, schema_table_name, new_schema=False):
        """
        Parse schema for new table; if it is needed,
        create it
        """
        # try to get schema and table, else set schema to splice
        if '.' in schema_table_name:
            schema, table = schema_table_name.upper().split('.')
        else:
            schema = self.getConnection().getCurrentSchemaName()
            table = schema_table_name.upper()
        # check for new schema
        if new_schema:
            print('Creating schema {}'.format(schema))
            self.execute('CREATE SCHEMA {}'.format(schema))

        return schema, table

    def _dropTableIfExists(self, schema_table_name):
        """
        Drop table if it exists
        """
        if self.tableExists(schema_table_name):
            print(f'Droping table {schema_table_name}')
            self.dropTable(schema_table_name)

    def createTable(self, dataframe, schema_table_name, primary_keys=None, create_table_options=None, to_upper=False, drop_table=False):
        """
        Creates a schema.table from a dataframe
        :param dataframe: The Spark DataFrame to base the table off
        :param schema_table_name: str The schema.table to create
        :param primary_keys: List[str] the primary keys. Default None
        :param create_table_options: str The additional table-level SQL options default None
        :param to_upper: bool If the dataframe columns should be converted to uppercase before table creation
                            If False, the table will be created with lower case columns. Default False
        :param drop_table: bool whether to drop the table if it exists. Default False. If False and the table exists,
                           the function will throw an exception.
        """
        if to_upper:
            dataframe = self.toUpper(dataframe)
        if drop_table:
            self._dropTableIfExists(schema_table_name)
        # Need to convert List (keys) to scala seq
        keys_seq = self.jvm.PythonUtils.toSeq(primary_keys)
        self.context.createTable(schema_table_name, dataframe._jdf.schema(), keys_seq, create_table_options)<|MERGE_RESOLUTION|>--- conflicted
+++ resolved
@@ -118,13 +118,8 @@
         :param to_upper: bool If the dataframe columns should be converted to uppercase before table creation
                             If False, the table will be created with lower case columns. Default False
         """
-<<<<<<< HEAD
-        # make sure column names are in the correct case
         if to_upper:
             dataframe = self.toUpper(dataframe)
-        dataframe = self.replaceDataframeSchema(dataframe, schema_table_name)
-=======
->>>>>>> 4a88cdeb
         return self.context.insert(dataframe._jdf, schema_table_name)
 
     def upsert(self, dataframe, schema_table_name):
