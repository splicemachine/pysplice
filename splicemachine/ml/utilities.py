#!/usr/bin/python
# -*- coding: utf-8 -*-
import random
import time
<<<<<<< HEAD
from collections import defaultdict
from IPython.display import HTML
=======
from collections import defaultdict, OrderedDict
>>>>>>> a4e57c5e

import graphviz
import numpy as np
from pyspark.ml.evaluation import RegressionEvaluator, MulticlassClassificationEvaluator, BinaryClassificationEvaluator
from pyspark.ml.classification import LogisticRegressionModel
from pyspark.sql import Row


class Run(object):
    def __init__(self, *args, **kwargs):
        ERROR = """
        This class has been deprecated and all of
        its components have been integrated into the
        new splicemachine.ml.management.MLManager class.
        """
        raise Exception(ERROR)


def get_confusion_matrix(spark, TP, TN, FP, FN):
    """
    function that shows you a device called a confusion matrix... will be helpful when evaluating.
    It allows you to see how well your model performs
    :param TP: True Positives
    :param TN: True Negatives
    :param FP: False Positives
    :param FN: False Negatives
    """

    row = Row('', 'True', 'False')
    confusion_matrix = spark._wrapped.createDataFrame([row('True', TP, FN),
                                                       row('False', FP, TN)])
    return confusion_matrix


def experiment_maker(experiment_id):
    ERROR = """
    This function has been deprecated in favor of the splicemachine.ml.management.MLManager class
    """
    raise Exception(ERROR)


class ModelEvaluator():
    def __init__(self, *args, **kwargs):
        ERROR = """
        This class has been renamed to SpliceBinaryClassificationEvaluator
        """
        raise Exception(ERROR)

class SpliceBaseEvaluator(object):
    """
    Base ModelEvaluator
    """

    def __init__(self, spark, evaluator, supported_metrics, predictionCol="prediction",
                 labelCol="label"):
        """
        Constructor for SpliceBaseEvaluator
        :param spark: spark from zeppelin
        :param evaluator: evaluator class from spark
        :param supported_metrics: supported metrics list
        :param predictionCol: prediction column
        :param labelCol: label column
        """
        self.spark = spark
        self.ev = evaluator
        self.prediction_col = predictionCol
        self.label = labelCol
        self.supported_metrics = supported_metrics
        self.avgs = defaultdict(list)

    def input(self, predictions_dataframe):
        """
        Input a dataframe
        :param ev: evaluator class
        :param predictions_dataframe: input df
        :return: none
        """
        for metric in self.supported_metrics:
            evaluator = self.ev(
                labelCol=self.label, predictionCol=self.prediction_col, metricName=metric)
            self.avgs[metric].append(evaluator.evaluate(predictions_dataframe))
            print("Current {metric}: {metric_val}".format(metric=metric,
                                                          metric_val=self.avgs
                                                          [metric][-1]))

    def get_results(self, dict=False):
        """
        Get Results
        :param dict: whether to get results in a dict or not
        :return: dictionary
        """
        computed_avgs = {}
        for key in self.avgs:
            computed_avgs[key] = np.mean(self.avgs[key])

        if dict:
            return computed_avgs

        metrics_row = Row(*self.supported_metrics)
        computed_row = metrics_row(*[float(computed_avgs[i]) for i in self.supported_metrics])
        return self.spark._wrapped.createDataFrame([computed_row])


class SpliceBinaryClassificationEvaluator(SpliceBaseEvaluator):
    def __init__(self, spark, predictionCol="prediction", labelCol="label", confusion_matrix = True):
        self.avg_tp = []
        self.avg_tn = []
        self.avg_fn = []
        self.avg_fp = []
        self.confusion_matrix = confusion_matrix

        supported = ["areaUnderROC", "areaUnderPR",'TPR', 'SPC', 'PPV', 'NPV', 'FPR', 'FDR', 'FNR', 'ACC', 'F1', 'MCC']
        SpliceBaseEvaluator.__init__(self, spark, BinaryClassificationEvaluator, supported, predictionCol=predictionCol, labelCol=labelCol)

    def input(self, predictions_dataframe):
        """
        Evaluate actual vs Predicted in a dataframe
        :param predictions_dataframe: the dataframe containing the label and the predicition
        """
        for metric in self.supported_metrics:
            if metric in ['areaUnderROC' , 'areaUnderPR']:
                evaluator = self.ev(labelCol=self.label, rawPredictionCol=self.prediction_col, metricName=metric)

                self.avgs[metric].append(evaluator.evaluate(predictions_dataframe))
                print("Current {metric}: {metric_val}".format(metric=metric,
                                                            metric_val=self.avgs
                                                            [metric][-1]))

        pred_v_lab = predictions_dataframe.select(self.label,
                                                  self.prediction_col)  # Select the actual and the predicted labels

        # Add confusion stats
        self.avg_tp.append(pred_v_lab[(pred_v_lab[self.label] == 1)
                                      & (pred_v_lab[self.prediction_col] == 1)].count())
        self.avg_tn.append(pred_v_lab[(pred_v_lab[self.label] == 0)
                                      & (pred_v_lab[self.prediction_col] == 0)].count())
        self.avg_fp.append(pred_v_lab[(pred_v_lab[self.label] == 1)
                                      & (pred_v_lab[self.prediction_col] == 0)].count())
        self.avg_fn.append(pred_v_lab[(pred_v_lab[self.label] == 0)
                                      & (pred_v_lab[self.prediction_col] == 1)].count())

        TP = np.mean(self.avg_tp)
        TN = np.mean(self.avg_tn)
        FP = np.mean(self.avg_fp)
        FN = np.mean(self.avg_fn)

        self.avgs['TPR'].append(float(TP) / (TP + FN))
        self.avgs['SPC'].append(float(TP) / (TP + FN))
        self.avgs['TNR'].append(float(TN) / (TN + FP))
        self.avgs['PPV'].append(float(TP) / (TP + FP))
        self.avgs['NPV'].append(float(TN) / (TN + FN))
        self.avgs['FNR'].append(float(FN) / (FN + TP))
        self.avgs['FPR'].append(float(FP) / (FP + TN))
        self.avgs['FDR'].append(float(FP) / (FP + TP))
        self.avgs['FOR'].append(float(FN) / (FN + TN))
        self.avgs['ACC'].append(float(TP + TN) / (TP + FN + FP + TN))
        self.avgs['F1'].append(float(2 * TP) / (2 * TP + FP + FN))
        self.avgs['MCC'].append(float(TP * TN - FP * FN) / np.sqrt((TP + FP) * (TP + FN) * (TN + FP) * (TN + FN)))

        if self.confusion_matrix:
            get_confusion_matrix(
                self.spark,
                float(TP),
                float(TN),
                float(FP),
                float(FN)
            ).show()

    def plotROC(self, fittedEstimator, ax):
        """
        Plots the receiver operating characteristic curve for the trained classifier

        :param fittedEstimator: fitted logistic regression model
        :param ax: matplotlib axis object

        :return: axis with ROC plot
        """
        if fittedEstimator.__class__ == LogisticRegressionModel:
            trainingSummary = fittedEstimator.summary
            roc = trainingSummary.roc.toPandas()
            ax.plot(roc['FPR'],roc['TPR'], label = 'Training set areaUnderROC: \n' + str(trainingSummary.areaUnderROC))
            ax.set_ylabel('False Positive Rate')
            ax.set_xlabel('True Positive Rate')
            ax.set_title('ROC Curve')
            ax.legend()
            return ax
        else:
            raise NotImplementedError("Only supported for Logistic Regression Models")


class SpliceRegressionEvaluator(SpliceBaseEvaluator):
    """
    Splice Regression Evaluator
    """

    def __init__(self, spark, predictionCol="prediction", labelCol="label"):
        supported = ['rmse', 'mse', 'r2', 'mae']
        SpliceBaseEvaluator.__init__(self, spark, RegressionEvaluator, supported, predictionCol=predictionCol, labelCol=labelCol)


class SpliceMultiClassificationEvaluator(SpliceBaseEvaluator):
    def __init__(self, spark, predictionCol="prediction", labelCol="label"):
        supported = ["f1", "weightedPrecision", "weightedRecall", "accuracy"]
        SpliceBaseEvaluator.__init__(self, spark, MulticlassClassificationEvaluator, supported,
                                     predictionCol=predictionCol, labelCol=labelCol)


def print_horizontal_line(l):
    """
    Print a horizontal line l digits long
    :param l: num
    :return: none
    """
    print(''.join(['-' * l]))


def display(html):
    """
    Display HTML from python in html
    :param html: html string
    :return:
    * note! you may not print out anything in normal python after using this function
    in that cell
    """
    print('%angular')
    print(html)


class DecisionTreeVisualizer(object):
    """
    Visualize a decision tree, either in code like format, or graphviz
    """

    @staticmethod
    def feature_importance(spark, model, dataset, featuresCol="features"):
        """
        Return a dataframe containing the relative importance of each feature
        :param model:
        :param dataframe:
        :param featureCol:
        :return: dataframe containing importance
        """
        import pandas as pd
        featureImp = model.featureImportances
        list_extract = []
        for i in dataset.schema[featuresCol].metadata["ml_attr"]["attrs"]:
            list_extract = list_extract + dataset.schema[featuresCol].metadata["ml_attr"]["attrs"][
                i]
        varlist = pd.DataFrame(list_extract)
        varlist['score'] = varlist['idx'].apply(lambda x: featureImp[x])
        return spark._wrapped.createDataFrame((varlist.sort_values('score', ascending=False)))

    @staticmethod
    def visualize(
            model,
            feature_column_names,
            label_names,
            tree_name,
            visual=False,
    ):
        """
        Visualize a decision tree, either in a code like format, or graphviz
        :param model: the fitted decision tree classifier
        :param feature_column_names: column names for features
        :param label_names: labels vector (below avg, above avg)
        :param tree_name: the name you would like to call the tree
        :param visual: bool, true if you want a graphviz pdf containing your file
        :return: none
        """

        tree_to_json = DecisionTreeVisualizer.replacer(model.toDebugString,
                                                       ['feature ' + str(i) for i in
                                                        range(0, len(feature_column_names))],
                                                       feature_column_names)

        tree_to_json = DecisionTreeVisualizer.replacer(tree_to_json,
                                                       [f'Predict: {str(i)}.0' for i in
                                                        range(0, len(label_names))],
                                                       label_names)
        if not visual:
            return tree_to_json

        dot = graphviz.Digraph(comment='Decision Tree')
        dot.attr(size='7.75,15.25')
        dot.node_attr.update(color='lightblue2', style='filled')
        json_d = DecisionTreeVisualizer.tree_json(tree_to_json)
        dot.format = 'pdf'

        DecisionTreeVisualizer.add_node(dot, '', '', json_d,
                                        realroot=True)
        dot.render('/zeppelin/webapps/webapp/assets/images/'
                   + tree_name)
        print('Successfully uploaded file to Zeppelin Assets on this cluster')
        print('Uploading.')

        time.sleep(3)
        print('Uploading..')
        time.sleep(3)

        print(
            'You can find your visualization at "https://docs.google.com/gview?url=https://'
            '<cluster_name>.splicemachine.io/assets/images/' \
            + tree_name + '.pdf&embedded=true#view=fith')

    @staticmethod
    def replacer(string, bad, good):
        """
        Replace every string in "bad" with the corresponding string in "good"
        :param string: string to replace in
        :param bad: array of strings to replace
        :param good: array of strings to replace with
        :return:
        """

        for (b, g) in zip(bad, good):
            string = string.replace(b, g)
        return string

    @staticmethod
    def add_node(
            dot,
            parent,
            node_hash,
            root,
            realroot=False,
    ):
        """
        Traverse through the .debugString json and generate a graphviz tree
        :param dot: dot file object
        :param parent: not used currently
        :param node_hash: unique node id
        :param root: the root of tree
        :param realroot: whether or not it is the real root, or a recursive root
        :return:
        """

        node_id = str(hash(root['name'])) + str(random.randint(0, 100))
        if root:
            dot.node(node_id, root['name'])
            if not realroot:
                dot.edge(node_hash, node_id)
            if root.get('children'):
                if not root['children'][0].get('children'):
                    DecisionTreeVisualizer.add_node(dot, root['name'],
                                                    node_id, root['children'][0])
                else:
                    DecisionTreeVisualizer.add_node(dot, root['name'],
                                                    node_id, root['children'][0])
                    DecisionTreeVisualizer.add_node(dot, root['name'],
                                                    node_id, root['children'][1])

    @staticmethod
    def parse(lines):
        """
        Lines in debug string
        :param lines:
        :return: block json
        """

        block = []
        while lines:

            if lines[0].startswith('If'):
                bl = ' '.join(lines.pop(0).split()[1:]).replace('(', ''
                                                                ).replace(')', '')
                block.append({'name': bl,
                              'children': DecisionTreeVisualizer.parse(lines)})

                if lines[0].startswith('Else'):
                    be = ' '.join(lines.pop(0).split()[1:]).replace('('
                                                                    , '').replace(')', '')
                    block.append({'name': be,
                                  'children': DecisionTreeVisualizer.parse(lines)})
            elif not lines[0].startswith(('If', 'Else')):
                block2 = lines.pop(0)
                block.append({'name': block2})
            else:
                break
        return block

    @staticmethod
    def tree_json(tree):
        """
        Generate a JSON representation of a decision tree
        :param tree: tree debug string
        :return: json
        """

        data = []
        for line in tree.splitlines():
            if line.strip():
                line = line.strip()
                data.append(line)
            else:
                break
            if not line:
                break
        res = [{'name': 'Root',
                'children': DecisionTreeVisualizer.parse(data[1:])}]
        return res[0]

def inspectTable(spliceMLCtx, sql, topN = 5):
    """Inspect the values of the columns of the table (dataframe) returned from the sql query

    :param spliceMLCtx: SpliceMLContext
    :param sql: sql string to execute
    :param topN: the number of most frequent elements of a column to return, defaults to 5
    """
    df = spliceMLCtx.df(sql)
    df = df.repartition(50)

    for _col, _type in df.dtypes:
        print("------Inspecting column {} -------- ".format(_col))

        val_counts = df.groupby(_col).count()
        val_counts.show()
        val_counts.orderBy(F.desc('count')).limit(topN).show()

        if _type == 'double' or _type == 'int':
            df.select(_col).describe().show()

def hide_toggle(toggle_next=False):
    """
    Function to add a toggle at the bottom of Jupyter Notebook cells to allow the entire cell to be collapsed.
    :param toggle_next: Bool determine if the toggle should affect the current cell or the next cell
    Usage: from splicemachine.ml.utilities import hide_toggle
           hide_toggle()
    """
    this_cell = """$('div.cell.code_cell.rendered.selected')"""
    next_cell = this_cell + '.next()'

    toggle_text = 'Toggle show/hide'  # text shown on toggle link
    target_cell = this_cell  # target cell to control with toggle
    js_hide_current = ''  # bit of JS to permanently hide code in current cell (only when toggling next cell)

    if for_next:
        target_cell = next_cell
        toggle_text += ' next cell'
        js_hide_current = this_cell + '.find("div.input").hide();'

    js_f_name = 'code_toggle_{}'.format(str(random.randint(1,2**64)))

    html = """
        <script>
            function {f_name}() {{
                {cell_selector}.find('div.input').toggle();
            }}

            {js_hide_current}
        </script>

        <a href="javascript:{f_name}()"><button style='color:black'>{toggle_text}</button></a>
    """.format(
        f_name=js_f_name,
        cell_selector=target_cell,
        js_hide_current=js_hide_current,
        toggle_text=toggle_text
    )

    return HTML(html)<|MERGE_RESOLUTION|>--- conflicted
+++ resolved
@@ -2,12 +2,9 @@
 # -*- coding: utf-8 -*-
 import random
 import time
-<<<<<<< HEAD
 from collections import defaultdict
 from IPython.display import HTML
-=======
 from collections import defaultdict, OrderedDict
->>>>>>> a4e57c5e
 
 import graphviz
 import numpy as np
